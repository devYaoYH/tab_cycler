class AutoScroller {
  constructor() {
    this.isScrolling = false;
    this.scrollInterval = null;
    this.scrollTimeout = null;
    this.scrollSpeed = 50;
    this.scrollDelay = 2000;
    
    this.init();
  }

  init() {
    // Listen for messages from background script
    chrome.runtime.onMessage.addListener((message, sender, sendResponse) => {
      this.handleMessage(message, sendResponse);
      return true; // Keep the message channel open for async responses
    });

    // Reset scroll position when page loads
    if (document.readyState === 'loading') {
      document.addEventListener('DOMContentLoaded', () => {
        console.log('DOMContentLoaded - resetting scroll');
        this.resetScroll();
      });
    } else {
      console.log('Document already loaded - resetting scroll');
      this.resetScroll();
    }

    // Also listen for window load to ensure everything is ready
    if (document.readyState !== 'complete') {
      window.addEventListener('load', () => {
        console.log('Window load complete');
      });
    }
  }

  resetScroll() {
    // Scroll to top of page
    window.scrollTo({
      top: 0,
      left: 0,
      behavior: 'instant'
    });
  }

  ensureFocus() {
    // Try to focus the window
    if (window.focus) {
      window.focus();
    }
    
    // Try to focus the document body or documentElement
    if (document.body && document.body.focus) {
      document.body.focus();
    } else if (document.documentElement && document.documentElement.focus) {
      document.documentElement.focus();
    }
    
    // Set tabindex if needed to make page focusable
    if (document.body && !document.body.hasAttribute('tabindex')) {
      document.body.setAttribute('tabindex', '-1');
    }
  }

  startScrolling(delay = this.scrollDelay, speed = this.scrollSpeed) {
    // Only start scrolling if the window is focused and the tab is visible
    if (document.hidden || !document.hasFocus()) {
      return;
    }

    if (this.isScrolling) {
      this.stopScrolling();
    }

    this.scrollSpeed = speed;
    this.scrollDelay = delay;
    
    // Ensure the window has focus before starting
    this.ensureFocus();
    
    // First scroll to top
    this.resetScroll();
    
    // Wait for the specified delay before starting to scroll
    this.scrollTimeout = setTimeout(() => {
<<<<<<< HEAD
      // Double-check that the window is still focused before starting
      if (!document.hidden && document.hasFocus()) {
        this.isScrolling = true;
        this.beginAutoScroll();
      }
=======
      // Double-check focus before starting scroll
      this.ensureFocus();
      this.isScrolling = true;
      this.beginAutoScroll();
>>>>>>> d2f2b2cc
    }, delay);
  }

  stopScrolling() {
    this.isScrolling = false;
    
    if (this.scrollTimeout) {
      clearTimeout(this.scrollTimeout);
      this.scrollTimeout = null;
    }
    
    if (this.scrollInterval) {
      clearInterval(this.scrollInterval);
      this.scrollInterval = null;
    }
  }

  beginAutoScroll() {
    if (!this.isScrolling) return;

    let lastScrollY = window.scrollY;
    let stuckCounter = 0;

    const scrollStep = () => {
      if (!this.isScrolling) return;

      // Stop scrolling if window loses focus or tab becomes hidden
      if (document.hidden || !document.hasFocus()) {
        this.stopScrolling();
        return;
      }

      const currentScrollY = window.scrollY;
      const documentHeight = Math.max(
        document.body?.scrollHeight || 0,
        document.body?.offsetHeight || 0,
        document.documentElement?.clientHeight || 0,
        document.documentElement?.scrollHeight || 0,
        document.documentElement?.offsetHeight || 0
      );
      const viewportHeight = window.innerHeight;
      const maxScrollY = documentHeight - viewportHeight;

      // Check if we've reached the bottom or can't scroll further
      if (currentScrollY >= maxScrollY || currentScrollY >= documentHeight - viewportHeight - 10) {
        console.log('Reached bottom of page, stopping scroll');
        this.stopScrolling();
        return;
      }

      // Check if scroll is stuck (hasn't moved for several attempts)
      if (Math.abs(currentScrollY - lastScrollY) < 1) {
        stuckCounter++;
        if (stuckCounter > 10) {
          console.log('Scroll appears stuck, stopping');
          this.stopScrolling();
          return;
        }
      } else {
        stuckCounter = 0;
        lastScrollY = currentScrollY;
      }

      // Try different scroll methods for better compatibility
      try {
        // Method 1: Use scrollBy with smooth behavior
        window.scrollBy({
          top: this.scrollSpeed,
          left: 0,
          behavior: 'smooth'
        });
      } catch (e) {
        // Method 2: Fallback to direct scrollTo
        window.scrollTo(0, currentScrollY + this.scrollSpeed);
      }
    };

    // Start scrolling with a reasonable interval
    this.scrollInterval = setInterval(scrollStep, 100); // 100ms intervals for smooth scrolling
  }

  handleMessage(message, sendResponse) {
    console.log('Content script received message:', message);
    switch (message.action) {
      case 'startScrolling':
        console.log(`Starting scrolling with delay: ${message.scrollDelay}ms, speed: ${message.scrollSpeed}px`);
        this.startScrolling(message.scrollDelay, message.scrollSpeed);
        sendResponse({ success: true });
        break;
      case 'stopScrolling':
        console.log('Stopping scrolling');
        this.stopScrolling();
        sendResponse({ success: true });
        break;
      case 'resetScroll':
        console.log('Resetting scroll position');
        this.resetScroll();
        sendResponse({ success: true });
        break;
      default:
        console.log('Unknown action:', message.action);
        sendResponse({ error: 'Unknown action' });
    }
  }
}

// Initialize the auto scroller
console.log('Tab Cycler content script loading on:', window.location.href);
const autoScroller = new AutoScroller();
console.log('Tab Cycler content script initialized');

// Handle page visibility changes
document.addEventListener('visibilitychange', () => {
  if (document.hidden) {
    console.log('Page hidden, stopping scrolling');
    // Page is hidden, stop scrolling
    autoScroller.stopScrolling();
  } else {
    console.log('Page visible again');
  }
});

// Handle window focus changes
window.addEventListener('blur', () => {
  // Window lost focus, stop scrolling
  autoScroller.stopScrolling();
});

window.addEventListener('focus', () => {
  // Window gained focus - scrolling will be restarted by the background script if needed
});<|MERGE_RESOLUTION|>--- conflicted
+++ resolved
@@ -84,18 +84,12 @@
     
     // Wait for the specified delay before starting to scroll
     this.scrollTimeout = setTimeout(() => {
-<<<<<<< HEAD
       // Double-check that the window is still focused before starting
       if (!document.hidden && document.hasFocus()) {
+        this.ensureFocus();
         this.isScrolling = true;
         this.beginAutoScroll();
       }
-=======
-      // Double-check focus before starting scroll
-      this.ensureFocus();
-      this.isScrolling = true;
-      this.beginAutoScroll();
->>>>>>> d2f2b2cc
     }, delay);
   }
 
